[build-system]
requires = ["setuptools", "wheel"]
build-backend = "setuptools.build_meta"

[tool.setuptools.packages]
find = {} 

[project]
version = "1.1.0"
name = "metricspace"
description = "A python translation of code originally theorized in: Metric-space analysis of spike trains: theory, algorithms, and application Jonathan D. Victor and Keith Purpura Network 8, 127-164 (1997)"
authors = [
    {name = "Flynn OConnell", email = "flynnoconnell@gmail.com"},
    {name = "Jonathan D Victor", email = "jdvicto@med.cornell.edu"}
]
<<<<<<< HEAD
dependencies = ["setuptools>=40.8.0", "wheel", "rs-distances"]
=======

dependencies = ["setuptools>=40.8.0", "wheel", "rs-distances", "numba", "numpy"]

>>>>>>> 26f371e3
readme = "README.md"
requires-python = ">=3.7"
classifiers = [
    "License :: OSI Approved :: MIT License",
    "Development Status :: 4 - Beta",
    "Intended Audience :: Developers",
    "Intended Audience :: Science/Research",
    "Operating System :: OS Independent",
    "Programming Language :: Rust",
    "Programming Language :: Python :: Implementation :: CPython",
    "Programming Language :: Python :: Implementation :: PyPy",
    "Programming Language :: Python",
    "Programming Language :: Python :: 3",
]

[project.license]
file = "LICENSE"


[project.urls]
homepage = "https://github.com/NeuroPyPy/metricspace"
repository = "https://github.com/NeuroPyPy/metricspace"
documentation = "http://www-users.med.cornell.edu/~jdvicto/metricdf.html#algorithm"<|MERGE_RESOLUTION|>--- conflicted
+++ resolved
@@ -13,13 +13,9 @@
     {name = "Flynn OConnell", email = "flynnoconnell@gmail.com"},
     {name = "Jonathan D Victor", email = "jdvicto@med.cornell.edu"}
 ]
-<<<<<<< HEAD
-dependencies = ["setuptools>=40.8.0", "wheel", "rs-distances"]
-=======
 
 dependencies = ["setuptools>=40.8.0", "wheel", "rs-distances", "numba", "numpy"]
 
->>>>>>> 26f371e3
 readme = "README.md"
 requires-python = ">=3.7"
 classifiers = [
